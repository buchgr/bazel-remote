package cache

import (
	"crypto/sha256"
	"encoding/hex"
	"errors"
	"fmt"
	"html"
	"io"
	"io/ioutil"
	"log"
	"net/http"
	"os"
	"path/filepath"
	"regexp"
	"sync"
)

var blobNameSHA256 = regexp.MustCompile("^/?(.*/)?(ac/|cas/)([a-f0-9]{64})$")

// HTTPCache ...
type HTTPCache interface {
	CacheHandler(w http.ResponseWriter, r *http.Request)
}

type httpCache struct {
	cache             Cache
	ensureSpacer      EnsureSpacer
	ongoingUploads    map[string]*sync.Mutex
	ongoingUploadsMux *sync.Mutex
}

// NewHTTPCache ...
func NewHTTPCache(cacheDir string, maxBytes int64, ensureSpacer EnsureSpacer) HTTPCache {
	ensureDirExists(filepath.Join(cacheDir, "ac"))
	ensureDirExists(filepath.Join(cacheDir, "cas"))
	cache := NewCache(cacheDir, maxBytes)
	loadFilesIntoCache(cache)
	return &httpCache{cache, ensureSpacer, make(map[string]*sync.Mutex), &sync.Mutex{}}
}

type artifactInfo struct {
	hash        string
	absFilePath string // Absolute filesystem path
	verifyHash  bool   // true for CAS items, false for AC items
}

// Parse cache artifact information from the request URL
func artifactInfoFromUrl(url string, baseDir string) (*artifactInfo, error) {
	m := blobNameSHA256.FindStringSubmatch(url)
	if m == nil {
		msg := fmt.Sprintf("Resource name must be a SHA256 hash in hex. "+
			"Got '%s'.", html.EscapeString(url))
		return nil, errors.New(msg)
	}

	parts := m[2:]
	if len(parts) != 2 {
		msg := fmt.Sprintf("The path '%s' is invalid. Expected (ac/|cas/)SHA256.",
			html.EscapeString(url))
		return nil, errors.New(msg)
	}

	return &artifactInfo{
		verifyHash:  parts[0] == "cas/",
		absFilePath: filepath.Join(baseDir, parts[0], parts[1]),
		hash:        parts[1],
	}, nil
}

func ensureDirExists(path string) {
	if _, err := os.Stat(path); os.IsNotExist(err) {
		err = os.MkdirAll(path, os.FileMode(0744))
		if err != nil {
			log.Fatal(err)
		}
	}
}

func loadFilesIntoCache(cache Cache) {
	filepath.Walk(cache.Dir(), func(name string, info os.FileInfo, err error) error {
		if !info.IsDir() {
			cache.AddFile(filepath.Base(name), info.Size())
		}
		return nil
	})
}

func (h *httpCache) CacheHandler(w http.ResponseWriter, r *http.Request) {
<<<<<<< HEAD
	artInfo, err := artifactInfoFromUrl(r.URL.Path, h.cache.Dir())
=======
	defer r.Body.Close()
	
	parts, err := parseURL(r.URL.Path)
>>>>>>> d4fcf22d
	if err != nil {
		http.Error(w, err.Error(), http.StatusBadRequest)
		return
	}

	switch m := r.Method; m {
	case http.MethodGet:
		if !h.cache.ContainsFile(artInfo.absFilePath) {
			w.WriteHeader(http.StatusNotFound)
			return
		}
		http.ServeFile(w, r, artInfo.absFilePath)
	case http.MethodPut:
		if h.cache.ContainsFile(artInfo.absFilePath) {
			h.discardUpload(w, r.Body)
			return
		}
		uploadMux := h.startUpload(artInfo.absFilePath)
		uploadMux.Lock()
		defer h.stopUpload(artInfo.absFilePath)
		defer uploadMux.Unlock()
		if h.cache.ContainsFile(artInfo.absFilePath) {
			h.discardUpload(w, r.Body)
			return
		}
		if !h.ensureSpacer.EnsureSpace(h.cache, r.ContentLength) {
			http.Error(w, "The disk is full. File could not be uploaded.",
				http.StatusInsufficientStorage)
			return
		}
		written, err := h.saveToDisk(r.Body, *artInfo)
		if err != nil {
			http.Error(w, err.Error(), http.StatusInternalServerError)
			return
		}
		h.cache.AddFile(artInfo.absFilePath, written)
		w.WriteHeader(http.StatusOK)
	case http.MethodHead:
		if !h.cache.ContainsFile(artInfo.absFilePath) {
			http.Error(w, err.Error(), http.StatusNotFound)
		}
		w.WriteHeader(http.StatusOK)
	default:
		msg := fmt.Sprintf("Method '%s' not supported.", html.EscapeString(m))
		http.Error(w, msg, http.StatusMethodNotAllowed)
	}
}

func (h *httpCache) startUpload(hash string) *sync.Mutex {
	h.ongoingUploadsMux.Lock()
	defer h.ongoingUploadsMux.Unlock()
	mux, ok := h.ongoingUploads[hash]
	if !ok {
		mux = &sync.Mutex{}
		h.ongoingUploads[hash] = mux
		return mux
	}
	return mux
}

func (h *httpCache) stopUpload(hash string) {
	h.ongoingUploadsMux.Lock()
	defer h.ongoingUploadsMux.Unlock()
	delete(h.ongoingUploads, hash)
}

func (h *httpCache) discardUpload(w http.ResponseWriter, r io.Reader) {
	io.Copy(ioutil.Discard, r)
	w.WriteHeader(http.StatusOK)
}

func (h *httpCache) saveToDisk(content io.Reader, info artifactInfo) (written int64, err error) {
	f, err := ioutil.TempFile(h.cache.Dir(), "upload")
	if err != nil {
		return 0, err
	}
	tmpName := f.Name()
	if info.verifyHash {
		hasher := sha256.New()
		written, err = io.Copy(io.MultiWriter(f, hasher), content)
		actualHash := hex.EncodeToString(hasher.Sum(nil))
		if info.hash != actualHash {
			os.Remove(tmpName)
			msg := fmt.Sprintf("Hashes don't match. Provided '%s', Actual '%s'.",
				info.hash, html.EscapeString(actualHash))
			return 0, errors.New(msg)
		}
	} else {
		written, err = io.Copy(f, content)
	}
	if err != nil {
		return 0, err
	}

	err = f.Sync()
	if err != nil {
		log.Fatal(err)
	}
	f.Close()

	// Rename to the final path
	err2 := os.Rename(tmpName, info.absFilePath)
	if err2 != nil {
		log.Printf("Failed renaming %s to its final destination %s: %v", tmpName, info.absFilePath, err2)
		// Last-ditch attempt to delete the temporary file. No need to report
		// this failure.
		err := os.Remove(info.absFilePath)
		if err != nil {
			log.Printf("Failed cleaning up %s after a failure to rename it to its final destination: %v", tmpName, err)
		}
		return 0, err2
	}
	return written, nil
}<|MERGE_RESOLUTION|>--- conflicted
+++ resolved
@@ -39,14 +39,14 @@
 	return &httpCache{cache, ensureSpacer, make(map[string]*sync.Mutex), &sync.Mutex{}}
 }
 
-type artifactInfo struct {
+type cacheItem struct {
 	hash        string
 	absFilePath string // Absolute filesystem path
 	verifyHash  bool   // true for CAS items, false for AC items
 }
 
 // Parse cache artifact information from the request URL
-func artifactInfoFromUrl(url string, baseDir string) (*artifactInfo, error) {
+func cacheItemFromRequestPath(url string, baseDir string) (*cacheItem, error) {
 	m := blobNameSHA256.FindStringSubmatch(url)
 	if m == nil {
 		msg := fmt.Sprintf("Resource name must be a SHA256 hash in hex. "+
@@ -61,7 +61,7 @@
 		return nil, errors.New(msg)
 	}
 
-	return &artifactInfo{
+	return &cacheItem{
 		verifyHash:  parts[0] == "cas/",
 		absFilePath: filepath.Join(baseDir, parts[0], parts[1]),
 		hash:        parts[1],
@@ -80,20 +80,16 @@
 func loadFilesIntoCache(cache Cache) {
 	filepath.Walk(cache.Dir(), func(name string, info os.FileInfo, err error) error {
 		if !info.IsDir() {
-			cache.AddFile(filepath.Base(name), info.Size())
+			cache.AddFile(name, info.Size())
 		}
 		return nil
 	})
 }
 
 func (h *httpCache) CacheHandler(w http.ResponseWriter, r *http.Request) {
-<<<<<<< HEAD
-	artInfo, err := artifactInfoFromUrl(r.URL.Path, h.cache.Dir())
-=======
 	defer r.Body.Close()
-	
-	parts, err := parseURL(r.URL.Path)
->>>>>>> d4fcf22d
+
+	cacheItem, err := cacheItemFromRequestPath(r.URL.Path, h.cache.Dir())
 	if err != nil {
 		http.Error(w, err.Error(), http.StatusBadRequest)
 		return
@@ -101,21 +97,21 @@
 
 	switch m := r.Method; m {
 	case http.MethodGet:
-		if !h.cache.ContainsFile(artInfo.absFilePath) {
+		if !h.cache.ContainsFile(cacheItem.absFilePath) {
 			w.WriteHeader(http.StatusNotFound)
 			return
 		}
-		http.ServeFile(w, r, artInfo.absFilePath)
+		http.ServeFile(w, r, cacheItem.absFilePath)
 	case http.MethodPut:
-		if h.cache.ContainsFile(artInfo.absFilePath) {
+		if h.cache.ContainsFile(cacheItem.absFilePath) {
 			h.discardUpload(w, r.Body)
 			return
 		}
-		uploadMux := h.startUpload(artInfo.absFilePath)
+		uploadMux := h.startUpload(cacheItem.absFilePath)
 		uploadMux.Lock()
-		defer h.stopUpload(artInfo.absFilePath)
+		defer h.stopUpload(cacheItem.absFilePath)
 		defer uploadMux.Unlock()
-		if h.cache.ContainsFile(artInfo.absFilePath) {
+		if h.cache.ContainsFile(cacheItem.absFilePath) {
 			h.discardUpload(w, r.Body)
 			return
 		}
@@ -124,15 +120,15 @@
 				http.StatusInsufficientStorage)
 			return
 		}
-		written, err := h.saveToDisk(r.Body, *artInfo)
+		written, err := h.saveToDisk(r.Body, *cacheItem)
 		if err != nil {
 			http.Error(w, err.Error(), http.StatusInternalServerError)
 			return
 		}
-		h.cache.AddFile(artInfo.absFilePath, written)
+		h.cache.AddFile(cacheItem.absFilePath, written)
 		w.WriteHeader(http.StatusOK)
 	case http.MethodHead:
-		if !h.cache.ContainsFile(artInfo.absFilePath) {
+		if !h.cache.ContainsFile(cacheItem.absFilePath) {
 			http.Error(w, err.Error(), http.StatusNotFound)
 		}
 		w.WriteHeader(http.StatusOK)
@@ -165,7 +161,7 @@
 	w.WriteHeader(http.StatusOK)
 }
 
-func (h *httpCache) saveToDisk(content io.Reader, info artifactInfo) (written int64, err error) {
+func (h *httpCache) saveToDisk(content io.Reader, info cacheItem) (written int64, err error) {
 	f, err := ioutil.TempFile(h.cache.Dir(), "upload")
 	if err != nil {
 		return 0, err
