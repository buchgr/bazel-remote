package config

import (
	"errors"
	"fmt"
	"io/ioutil"
	"os"
	"time"

	yaml "gopkg.in/yaml.v2"
)

type S3CloudStorageConfig struct {
	Endpoint        string `yaml:"endpoint"`
	Bucket          string `yaml:"bucket"`
	Prefix          string `yaml:"prefix"`
	AccessKeyID     string `yaml:"access_key_id"`
	SecretAccessKey string `yaml:"secret_access_key"`
	DisableSSL      bool   `yaml:"disable_ssl"`
}

type GoogleCloudStorageConfig struct {
	Bucket                string `yaml:"bucket"`
	UseDefaultCredentials bool   `yaml:"use_default_credentials"`
	JSONCredentialsFile   string `yaml:"json_credentials_file"`
}

type HTTPBackendConfig struct {
	BaseURL string `yaml:"url"`
}

// Config provides the configuration
type Config struct {
	Host               string                    `yaml:"host"`
	Port               int                       `yaml:"port"`
	GRPCPort           int                       `yaml:"grpc_port"`
	Dir                string                    `yaml:"dir"`
	MaxSize            int                       `yaml:"max_size"`
	HtpasswdFile       string                    `yaml:"htpasswd_file"`
	TLSCertFile        string                    `yaml:"tls_cert_file"`
	TLSKeyFile         string                    `yaml:"tls_key_file"`
	S3CloudStorage     *S3CloudStorageConfig     `yaml:"s3_proxy"`
	GoogleCloudStorage *GoogleCloudStorageConfig `yaml:"gcs_proxy"`
	HTTPBackend        *HTTPBackendConfig        `yaml:"http_proxy"`
	IdleTimeout        time.Duration             `yaml:"idle_timeout"`
}

// New ...
func New(dir string, maxSize int, host string, port int, grpc_port int, htpasswdFile string,
<<<<<<< HEAD
	tlsCertFile string, tlsKeyFile string, idleTimeout time.Duration,
	s3 *S3CloudStorageConfig) (*Config, error) {
=======
	tlsCertFile string, tlsKeyFile string, idleTimeout time.Duration) (*Config, error) {
>>>>>>> c51cd48f
	c := Config{
		Host:               host,
		Port:               port,
		GRPCPort:           grpc_port,
		Dir:                dir,
		MaxSize:            maxSize,
		HtpasswdFile:       htpasswdFile,
		TLSCertFile:        tlsCertFile,
		TLSKeyFile:         tlsKeyFile,
		S3CloudStorage:     s3,
		GoogleCloudStorage: nil,
		HTTPBackend:        nil,
		IdleTimeout:        idleTimeout,
	}

	err := validateConfig(&c)
	if err != nil {
		return nil, err
	}
	return &c, nil
}

// NewFromYamlFile ...
func NewFromYamlFile(path string) (*Config, error) {
	file, err := os.Open(path)
	if err != nil {
		return nil, fmt.Errorf("Failed to open config file '%s': %v", path, err)
	}
	defer file.Close()

	data, err := ioutil.ReadAll(file)
	if err != nil {
		return nil, fmt.Errorf("Failed to read config file '%s': %v", path, err)
	}

	return newFromYaml(data)
}

func newFromYaml(data []byte) (*Config, error) {
	c := Config{}
	err := yaml.Unmarshal(data, &c)
	if err != nil {
		return nil, fmt.Errorf("Failed to parse YAML config: %v", err)
	}

	err = validateConfig(&c)
	if err != nil {
		return nil, err
	}
	return &c, nil
}

func validateConfig(c *Config) error {
	if c.Dir == "" {
		return errors.New("The 'dir' flag/key is required")
	}

	if c.MaxSize <= 0 {
		return errors.New("The 'max_size' flag/key must be set to a value > 0")
	}

	if c.Port == 0 {
		return errors.New("A valid 'port' flag/key must be specified")
	}

	if c.GRPCPort < 0 {
		return errors.New("The 'grpc_port' flag/key must be 0 (disabled) or a positive integer")
	}

	if (c.TLSCertFile != "" && c.TLSKeyFile == "") || (c.TLSCertFile == "" && c.TLSKeyFile != "") {
		return errors.New("When enabling TLS one must specify both " +
			"'tls_key_file' and 'tls_cert_file'")
	}

	if c.GoogleCloudStorage != nil && c.HTTPBackend != nil && c.S3CloudStorage != nil {
		return errors.New("One can specify at most one proxying backend")
	}

	if c.GoogleCloudStorage != nil {
		if c.GoogleCloudStorage.Bucket == "" {
			return errors.New("The 'bucket' field is required for 'gcs_proxy'")
		}
	}

	if c.HTTPBackend != nil {
		if c.HTTPBackend.BaseURL == "" {
			return errors.New("The 'url' field is required for 'http_proxy'")
		}
	}
	return nil
}<|MERGE_RESOLUTION|>--- conflicted
+++ resolved
@@ -47,12 +47,8 @@
 
 // New ...
 func New(dir string, maxSize int, host string, port int, grpc_port int, htpasswdFile string,
-<<<<<<< HEAD
 	tlsCertFile string, tlsKeyFile string, idleTimeout time.Duration,
 	s3 *S3CloudStorageConfig) (*Config, error) {
-=======
-	tlsCertFile string, tlsKeyFile string, idleTimeout time.Duration) (*Config, error) {
->>>>>>> c51cd48f
 	c := Config{
 		Host:               host,
 		Port:               port,
