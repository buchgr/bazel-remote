--- conflicted
+++ resolved
@@ -112,33 +112,17 @@
 
 oci_image(
     name = "bazel-remote-image",
-<<<<<<< HEAD
-    architecture = "amd64",
-    base = ":bazel-remote-base",
-    entrypoint = ["/app/bazel-remote-base.binary"],
+    base = "@cgo_amd64_base",  # Does not include openssl.
+    entrypoint = ["/bazel-remote"],
     env = {
         "BAZEL_REMOTE_DIR": "/data",
         "BAZEL_REMOTE_HTTP_ADDRESS": ":8080",
-=======
-    base = "@cgo_amd64_base",  # Does not include openssl.
-    entrypoint = [
-        "/bazel-remote",
-        "--http_address=:8080",
-        "--dir=/data",
->>>>>>> 58ead82c
-
         # Listen on all addresses, not just 127.0.0.1, so this can
         # be reached from outside the container (with a -p mapping).
         # Specify a port to enable the profiling http server.
-<<<<<<< HEAD
         "BAZEL_REMOTE_PROFILE_ADDRESS": ":6060",
     },
     ports = ["8080"],
-=======
-        "--profile_address=:6060",
-    ],
-    exposed_ports = ["8080"],
->>>>>>> 58ead82c
     tars = [
         "data.tar",
         ":bazel-remote_tar",
@@ -154,33 +138,17 @@
 
 oci_image(
     name = "bazel-remote-image-arm64",
-<<<<<<< HEAD
-    architecture = "arm64",
-    base = ":bazel-remote-base-arm64",
-    entrypoint = ["/app/bazel-remote-base-arm64.binary"],
+    base = "@cgo_arm64_base",  # Does not include openssl.
+    entrypoint = ["/bazel-remote-linux-arm64"],
     env = {
         "BAZEL_REMOTE_DIR": "/data",
         "BAZEL_REMOTE_HTTP_ADDRESS": ":8080",
-=======
-    base = "@cgo_arm64_base",  # Does not include openssl.
-    entrypoint = [
-        "/bazel-remote-linux-arm64",
-        "--http_address=:8080",
-        "--dir=/data",
->>>>>>> 58ead82c
-
         # Listen on all addresses, not just 127.0.0.1, so this can
         # be reached from outside the container (with a -p mapping).
         # Specify a port to enable the profiling http server.
-<<<<<<< HEAD
         "BAZEL_REMOTE_PROFILE_ADDRESS": ":6060",
     },
     ports = ["8080"],
-=======
-        "--profile_address=:6060",
-    ],
-    exposed_ports = ["8080"],
->>>>>>> 58ead82c
     tars = [
         "data.tar",
         ":bazel-remote-linux-arm64_tar",
